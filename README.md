<<<<<<< HEAD
# 0x Smart Contracts

### Dev setup

Install an eslinter for your text editor. e.g Atom's [linter-eslint](https://atom.io/packages/linter-eslint).

### Style guide

We follow the [Airbnb javascript style guide](https://github.com/airbnb/javascript).
=======
0x Smart Contracts
------------------

## Running tests

Start Testrpc

```
testrpc --networkId 42
```

Compile/migrate contracts

```
truffle compile
```

```
truffle migrate
```

Run tests

```
truffle test
```
>>>>>>> 65dc91ee
<|MERGE_RESOLUTION|>--- conflicted
+++ resolved
@@ -1,5 +1,5 @@
-<<<<<<< HEAD
-# 0x Smart Contracts
+0x Smart Contracts
+------------------
 
 ### Dev setup
 
@@ -8,11 +8,8 @@
 ### Style guide
 
 We follow the [Airbnb javascript style guide](https://github.com/airbnb/javascript).
-=======
-0x Smart Contracts
-------------------
 
-## Running tests
+### Running tests
 
 Start Testrpc
 
@@ -34,5 +31,4 @@
 
 ```
 truffle test
-```
->>>>>>> 65dc91ee
+```