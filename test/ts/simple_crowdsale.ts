--- conflicted
+++ resolved
@@ -1,10 +1,5 @@
 import * as assert from 'assert';
-<<<<<<< HEAD
-import BigNumber = require('bignumber.js');
-import Web3 = require('web3');
-=======
 import * as BigNumber from 'bignumber.js';
->>>>>>> e4cdc767
 import promisify = require('es6-promisify');
 import ethUtil = require('ethereumjs-util');
 import { Balances } from '../../util/balances';
